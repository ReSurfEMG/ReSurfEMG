"""sanity tests for the postprocessing module of the resurfemg library"""


import unittest
import os
import numpy as np
import scipy
from scipy.integrate import trapezoid
from scipy.integrate import trapezoid

from resurfemg.preprocessing import envelope as evl
from resurfemg.preprocessing import envelope as evl
from resurfemg.postprocessing.baseline import (
    moving_baseline, slopesum_baseline)
from resurfemg.postprocessing.event_detection import (
    onoffpeak_baseline_crossing, onoffpeak_slope_extrapolation,
    detect_ventilator_breath, find_occluded_breaths)
from resurfemg.postprocessing.features import (
    entropy_scipy, pseudo_slope, area_under_curve, simple_area_under_curve,
    times_under_curve, find_peak_in_breath,variability_maker, time_product,
    area_under_baseline)
from resurfemg.postprocessing.quality_assessment import (
<<<<<<< HEAD
    snr_pseudo, pocc_quality, interpeak_dist, percentage_under_baseline)
from resurfemg.postprocessing.features import (
    entropy_scipy, pseudo_slope, area_under_curve, simple_area_under_curve,
    times_under_curve, find_peak_in_breath,variability_maker, time_product,
    area_under_baseline)
from resurfemg.postprocessing.quality_assessment import (
    snr_pseudo, pocc_quality, interpeak_dist, percentage_under_baseline)
from resurfemg.postprocessing.event_detection import (
    onoffpeak_baseline_crossing, onoffpeak_slope_extrapolation,
    find_occluded_breaths)
=======
    snr_pseudo, pocc_quality, interpeak_dist, percentage_under_baseline,
    detect_non_consecutive_manoeuvres)
>>>>>>> df748f26

sample_emg = os.path.join(
    os.path.abspath(os.path.dirname(os.path.dirname(__file__))),
    'not_pushed',
    'Test_lung_data',
    '2022-05-13_11-51-04',
    '002',
    'EMG_recording.Poly5',
)

# Dummy EMG signal
fs_emg = 2048
t_emg = np.array([s_t/fs_emg for s_t in range(10*fs_emg)])
y_sin = np.cos((0.5* t_emg - 0.5)* 2 * np.pi)
y_sin[y_sin < 0] = 0
y_rand = np.random.normal(0, 1, size=len(y_sin))
y_rand_baseline = np.random.normal(0, 1, size=len(y_sin)) / 10
y_t_emg = y_sin * y_rand + y_rand_baseline

y_env_emg = evl.full_rolling_rms(y_t_emg, fs_emg // 5)
y_emg_baseline = moving_baseline(y_env_emg, 5*fs_emg, fs_emg//2)

peaks_env, _ = scipy.signal.find_peaks(y_env_emg, prominence=0.1)

# Dummy Pocc signal
fs_vent = 100
s_vent = np.array([(s_t) for s_t in range(10*fs_vent)])
t_vent = (s_vent + 1)/fs_vent
rr = 12
t_r = 60/rr
f_r = 1/t_r
y_sin = np.sin((f_r* t_vent)* 2 * np.pi)
y_sin[y_sin > 0] = 0
y_t_paw = 5 * y_sin

pocc_peaks_valid, _ = scipy.signal.find_peaks(-y_t_paw, prominence=0.1)
pocc_starts = s_vent[((t_vent+t_r/2)%t_r == 0)]
pocc_ends = s_vent[(t_vent%t_r == 0)]

PTP_occs = np.zeros(pocc_peaks_valid.shape)
for _idx, _ in enumerate(pocc_peaks_valid):
    PTP_occs[_idx] = trapezoid(
        -y_t_paw[pocc_starts[_idx]:pocc_ends[_idx]],
        dx=1/fs_vent
    )

# Dummy EMG signal
fs_emg = 2048
t_emg = np.array([s_t/fs_emg for s_t in range(10*fs_emg)])
y_sin = np.cos((0.5* t_emg - 0.5)* 2 * np.pi)
y_sin[y_sin < 0] = 0
y_rand = np.random.normal(0, 1, size=len(y_sin))
y_rand_baseline = np.random.normal(0, 1, size=len(y_sin)) / 10
y_t_emg = y_sin * y_rand + y_rand_baseline

y_env_emg = evl.full_rolling_rms(y_t_emg, fs_emg // 5)
y_emg_baseline = moving_baseline(y_env_emg, 5*fs_emg, fs_emg//2)

peaks_env, _ = scipy.signal.find_peaks(y_env_emg, prominence=0.1)

# Dummy Pocc signal
fs_vent = 100
s_vent = np.array([(s_t) for s_t in range(10*fs_vent)])
t_vent = (s_vent + 1)/fs_vent
rr = 12
t_r = 60/rr
f_r = 1/t_r
y_sin = np.sin((f_r* t_vent)* 2 * np.pi)
y_sin[y_sin > 0] = 0
y_t_paw = 5 * y_sin

pocc_peaks_valid, _ = scipy.signal.find_peaks(-y_t_paw, prominence=0.1)
pocc_starts = s_vent[((t_vent+t_r/2)%t_r == 0)]
pocc_ends = s_vent[(t_vent%t_r == 0)]

PTP_occs = np.zeros(pocc_peaks_valid.shape)
for _idx, _ in enumerate(pocc_peaks_valid):
    PTP_occs[_idx] = trapezoid(
        -y_t_paw[pocc_starts[_idx]:pocc_ends[_idx]],
        dx=1/fs_vent
    )

class TestEntropyMethods(unittest.TestCase):

    def test_entropy_scipy(self):
        sample_array_lo_entropy = [0,0,0,0,0,0,0,0,0,0]
        sample_array_hi_entropy = [0,4,0,5,8,0,12,0,1,0]
        ent_sample_array_lo_entropy = entropy_scipy(sample_array_lo_entropy)
        ent_sample_array_hi_entropy = entropy_scipy(sample_array_hi_entropy)
        self.assertGreater(
            ent_sample_array_hi_entropy ,
            ent_sample_array_lo_entropy ,
        )

class TestVariabilityMethods(unittest.TestCase):

    def test_variability_maker_variance(self):
        sample_array_lo_var = [0,0,0,0,0,0,0,0,0,0,0,0,0,0,0,0,0,1,0]
        sample_array_hi_var = [0,4,0,5,8,0,12,0,1,0,0,9,0,9,0,0,9,6,0]
        var_sample_array_lo_var = variability_maker(sample_array_lo_var, 10)
        var_sample_array_hi_var = variability_maker(sample_array_hi_var, 10)
        self.assertGreater(
            np.sum(var_sample_array_hi_var) ,
            np.sum(var_sample_array_lo_var) ,
        )

    def test_variability_maker_std(self):
        sample_array_lo_var = [0,0,0,0,0,0,0,0,0,0,0,0,0,0,0,0,0,1,0]
        sample_array_hi_var = [0,4,0,5,8,0,12,0,1,0,0,9,0,9,0,0,9,6,0]
        var_sample_array_lo_var = variability_maker(sample_array_lo_var, 10, method='std')
        var_sample_array_hi_var = variability_maker(sample_array_hi_var, 10, method='std')
        self.assertGreater(
            np.sum(var_sample_array_hi_var) ,
            np.sum(var_sample_array_lo_var) ,
        )

class TestArrayMath(unittest.TestCase):

    def test_simple_area_under_curve(self):
        sample_array= np.array(
            [0,0,0,0,1,1,1,-5,10,10,0,0,0,1,1,1,0,1,1,1,0,0,0]
        )
        counted = simple_area_under_curve(sample_array,0,10)
        self.assertEqual(
            counted,
            28,
        )

    def test_area_under_curve(self):
        sample_array= np.array(
            [0,0,0,0,1,1,1,5,10,10,5,0,1,1,1,1,0,1,1,1,0,0,0]
        )
        counted = area_under_curve(sample_array,0,20,70)
        self.assertEqual(
            counted,
            28,
        )

    def test_times_under_curve(self):
        sample_array= np.array(
            [0,1,2,3,1,5,6,-5,8,9,20,11,12,13,4,5,6,1,1,1,0]
        )
        counted = times_under_curve(sample_array,0,20)
        self.assertEqual(
            counted,
            ((10,0.5)),
        )

    def test_pseudo_slope(self):
        test_arr_1 = np.array(
            [0,9,8,7,10,11,13,15,12,16,13,17,18,6,5,4,3,2,1,0,0,0,0,0]
        )
        slope = pseudo_slope(test_arr_1,0,17)
        self.assertEqual(
            slope,
            1.5
        )

    def test_find_peak_in_breath(self):
        sample_array= np.array(
            [0,0,0,0,1,1,1,5,10,13,5,0,1,1,1,1,0,1,1,1,0,0,0]
        )
        peak =find_peak_in_breath(sample_array,0,20)
        self.assertEqual(
            peak,
            (9,13, 13)
        )

    def test_find_peak_in_breath_convy(self):
        sample_array= np.array(
            [0,0,0,0,1,1,1,5,10,13,5,0,1,1,1,1,0,1,1,1,0,0,0]
        )
        peak =find_peak_in_breath(sample_array,0,20,'convy')
        self.assertEqual(
            peak,
            (8,10, 11.5)
        )


class TestBaseline(unittest.TestCase):
    fs = 1000
    t = np.arange(0, 10, 1/fs)
    slow_component = np.sin(2 * np.pi * 0.1 * t)
    fast_component = 0.5 * np.sin(2 * np.pi * 0.5 * t)
    breathing_signal = np.abs(slow_component + fast_component)

    def test_movingbaseline(self):
        sinusbase = moving_baseline(self.breathing_signal,
                                    self.fs,
                                    self.fs//5,
                                    33)
        self.assertEqual(
            (len(self.breathing_signal)),
            len(sinusbase),
    )

    def test_slopesum(self):
        sinusbase, _, _, _ = slopesum_baseline(
            self.breathing_signal,
            self.fs,
            self.fs//5,
            self.fs,
            set_percentile=33,
            augm_percentile=25)

        self.assertEqual(
            (len(self.breathing_signal)),
            len(sinusbase),
            )

class TestOnsetDetection(unittest.TestCase):
    fs = 1000
    t = np.arange(0, 10, 1/fs)
    slow_component = np.sin(2 * np.pi * 0.1 * t)
    fast_component = 0.5 * np.sin(2 * np.pi * 0.5 * t)
    breathing_signal = np.abs(slow_component + fast_component)

    baseline = 0.5 * np.ones((len(breathing_signal), ))
    treshold = 0
    width = fs // 2
    prominence = 0.5 * (np.nanpercentile(breathing_signal - baseline, 75)
                        + np.nanpercentile(breathing_signal - baseline, 50))

    peak_idxs, _ = scipy.signal.find_peaks(
        breathing_signal,
        height=treshold,
        prominence=prominence,
        width=width)

    def test_baseline_crossing_starts(self):
        _, peak_start_idxs, _, _, _, _ = onoffpeak_baseline_crossing(
             self.breathing_signal, self.baseline, self.peak_idxs)

        self.assertEqual(
            len(self.peak_idxs),
            len(peak_start_idxs),
            )

    def test_baseline_crossing_ends(self):
        _, _, peak_end_idxs, _, _, _ = onoffpeak_baseline_crossing(
             self.breathing_signal, self.baseline, self.peak_idxs)

        self.assertEqual(
            len(self.peak_idxs),
            len(peak_end_idxs),
            )

    def test_slope_extrapolate_starts(self):
        peak_start_idxs, _, _, _, _ = onoffpeak_slope_extrapolation(
             self.breathing_signal, self.fs, self.peak_idxs, self.fs//4)

        self.assertEqual(
            len(self.peak_idxs),
            len(peak_start_idxs),
            )

    def test_slope_extrapolate_ends(self):
        _, peak_end_idxs, _, _, _ = onoffpeak_slope_extrapolation(
             self.breathing_signal, self.fs, self.peak_idxs, self.fs//4)

        self.assertEqual(
            len(self.peak_idxs),
            len(peak_end_idxs),
            )

<<<<<<< HEAD
=======
    def test_detect_ventilator_breath(self):
        ventilator_breath_idxs = detect_ventilator_breath(
            V_signal=self.breathing_signal,
            start_s=1,
            end_s=10000,
            width_s=1
            )
        self.assertEqual(
            len(ventilator_breath_idxs),
            2,
            )

>>>>>>> df748f26
class TestPoccDetection(unittest.TestCase):
    def test_baseline_crossing_starts(self):
        peak_idxs_detected = find_occluded_breaths(
            p_aw=y_t_paw,
            peep=0,
            fs=fs_vent,
        )

        np.testing.assert_array_equal(
            peak_idxs_detected,
            pocc_peaks_valid,
            )

class TestSnrPseudo(unittest.TestCase):
    fs_emg = 2048
    t_emg = np.array([s_t/fs_emg for s_t in range(15*fs_emg)])

    y_block = np.array(
        10*scipy.signal.square((t_emg - 1.25)/5 * 2 * np.pi, duty=0.5))
    y_block[y_block < 0] = 0
    y_baseline = np.ones(y_block.shape)
    peaks_s = [(5//2 + x*5) * 2048 for x in range(3)]

    snr_values = snr_pseudo(y_block, peaks_s, y_baseline)

    def test_snr_length(self):
        self.assertEqual(
            len(self.snr_values),
            len(self.peaks_s),
            )

    def test_snr_values(self):
        median_snr = np.median(self.snr_values)
        self.assertAlmostEqual(
            median_snr, 10.0, 3
            )

class TestPoccQuality(unittest.TestCase):
    valid_poccs, _ = pocc_quality(
        y_t_paw, pocc_peaks_valid, pocc_ends, PTP_occs)
    def test_valid_pocc(self):
        self.assertFalse(
            np.any(~self.valid_poccs)
            )

    def test_negative_upslope(self):
        y_sin_shifted = np.sin(((f_r-0.025)* t_vent - 0.11)* 2 * np.pi)
        y_sin_shifted[y_sin_shifted > 0] = 0
        y_sin_shifted[t_vent < 7.0] = 0
        y_t_shifted = 5 * y_sin + 4 * y_sin_shifted

        invalid_upslope, _ = pocc_quality(
            y_t_shifted, pocc_peaks_valid, pocc_ends, PTP_occs)

        self.assertFalse(
            invalid_upslope[-1]
            )

    def test_steep_upslope(self):
        y_sin_shifted = np.sin((f_r* t_vent - 0.4)* 2 * np.pi)
        y_sin_shifted[y_sin_shifted > 0] = 0
        y_sin_shifted = y_sin_shifted ** 4
        y_t_steeper = 1000 * y_sin * y_sin_shifted

        peaks_steeper, _ = scipy.signal.find_peaks(-y_t_steeper, prominence=0.1)
        y_baseline = moving_baseline(-y_t_steeper, 7.5*fs_vent, fs_vent//5)

        _, peak_starts_steep, peak_ends_steep, _, _, _ = \
            onoffpeak_baseline_crossing(y_t_steeper, y_baseline, peaks_steeper)

        ptp_occs_steep = np.zeros(peaks_steeper.shape)
        for idx, _ in enumerate(peaks_steeper):
            ptp_occs_steep[idx] = trapezoid(
                -y_t_steeper[peak_starts_steep[idx]:peak_ends_steep[idx]],
                dx=1/fs_vent
            )

        steep_upslope, _ = pocc_quality(
            y_t_steeper, peaks_steeper, peak_ends_steep, ptp_occs_steep)

        self.assertFalse(
            steep_upslope[-1]
            )

    def test_consec_manoeuvres(self):
        sim_breaths = np.arange(1,20,2)
        sim_occ = np.arange(1,20,10)
        sim_occ_false = np.array([1, 7, 9])
        valid_manoeuvres = detect_non_consecutive_manoeuvres(
            ventilator_breath_idxs=sim_breaths,
            manoeuvres_idxs=sim_occ)
        self.assertTrue(
            np.all(valid_manoeuvres)
        )
        valid_manoeuvres_false = detect_non_consecutive_manoeuvres(
            sim_breaths, sim_occ_false)
        self.assertFalse(
            np.all(valid_manoeuvres_false)
        )

class TestInterpeakMethods(unittest.TestCase):
    def test_interpeak_dist(self):
        sim_ECG=np.arange(1, 11)
        sim_EMG=np.linspace(1, 10, 4)
        valid_interpeak = interpeak_dist(sim_ECG, sim_EMG, threshold=1.1)

        self.assertTrue(valid_interpeak, "The interpeak_dist function"
                        "did not return True as expected.")


class TestTimeProduct(unittest.TestCase):
    # Define signal
    fs_emg = 2048
    t_emg = np.array([s_t/fs_emg for s_t in range(15*fs_emg)])

    y_block = np.array(
        3*scipy.signal.square((t_emg - 1.25)/5 * 2 * np.pi, duty=0.5))
    y_block[y_block < 0] = 0

    peaks_s = [(5//2 + x*5) * 2048 for x in range(3)]
    starts_s = [(5 + x*5*4) * 2048 //4 for x in range(3)]
    ends_s = [(15 + x*5*4) * 2048 //4 - 1 for x in range(3)]

    y_baseline = np.ones(y_block.shape)

    def test_timeproduct(self):
        aob = time_product(
            self.y_block,
            self.fs_emg,
            self.starts_s,
            self.ends_s,
            self.y_baseline,
        )
        self.assertAlmostEqual(np.median(aob), 5.0, 2)

    def test_area_under_baseline(self):
        aub = area_under_baseline(
            self.y_block,
            self.fs_emg,
            self.peaks_s,
            self.starts_s,
            self.ends_s,
            aub_window_s=self.fs_emg*5,
            baseline=self.y_baseline,
            ref_signal=self.y_block,
        )
        self.assertAlmostEqual(np.median(aub), 2.5, 2)

class TestAreaUnderBaselineQuality(unittest.TestCase):
    # Define signal
    fs_emg = 2048
    t_emg = np.array([s_t/fs_emg for s_t in range(15*fs_emg)])

    y_block = np.array(
        3*scipy.signal.square((t_emg - 1.25)/5 * 2 * np.pi, duty=0.5))
    y_block[y_block < 0] = 0

    peaks_s = [(5//2 + x*5) * 2048 for x in range(3)]
    starts_s = [(5 + x*5*4) * 2048 //4 for x in range(3)]
    ends_s = [(15 + x*5*4) * 2048 //4 - 1 for x in range(3)]

    def test_percentage_aub_good(self):
        y_baseline = np.ones(self.y_block.shape)
        valid_timeproducts, _ = percentage_under_baseline(
            self.y_block,
            self.fs_emg,
            self.peaks_s,
            self.starts_s,
            self.ends_s,
            y_baseline,
            aub_window_s=None,
            ref_signal=None,
            aub_threshold=40,
        )

        self.assertTrue(
            np.all(valid_timeproducts)
            )

    def test_percentage_aub_wrong(self):
        y_baseline = 2*np.ones(self.y_block.shape)
        valid_timeproducts, _ = percentage_under_baseline(
            self.y_block,
            self.fs_emg,
            self.peaks_s,
            self.starts_s,
            self.ends_s,
            y_baseline,
            aub_window_s=None,
            ref_signal=None,
            aub_threshold=40,
        )

        self.assertFalse(
            np.all(valid_timeproducts)
            )


if __name__ == '__main__':
    unittest.main()<|MERGE_RESOLUTION|>--- conflicted
+++ resolved
@@ -20,21 +20,8 @@
     times_under_curve, find_peak_in_breath,variability_maker, time_product,
     area_under_baseline)
 from resurfemg.postprocessing.quality_assessment import (
-<<<<<<< HEAD
-    snr_pseudo, pocc_quality, interpeak_dist, percentage_under_baseline)
-from resurfemg.postprocessing.features import (
-    entropy_scipy, pseudo_slope, area_under_curve, simple_area_under_curve,
-    times_under_curve, find_peak_in_breath,variability_maker, time_product,
-    area_under_baseline)
-from resurfemg.postprocessing.quality_assessment import (
-    snr_pseudo, pocc_quality, interpeak_dist, percentage_under_baseline)
-from resurfemg.postprocessing.event_detection import (
-    onoffpeak_baseline_crossing, onoffpeak_slope_extrapolation,
-    find_occluded_breaths)
-=======
     snr_pseudo, pocc_quality, interpeak_dist, percentage_under_baseline,
     detect_non_consecutive_manoeuvres)
->>>>>>> df748f26
 
 sample_emg = os.path.join(
     os.path.abspath(os.path.dirname(os.path.dirname(__file__))),
@@ -300,8 +287,6 @@
             len(peak_end_idxs),
             )
 
-<<<<<<< HEAD
-=======
     def test_detect_ventilator_breath(self):
         ventilator_breath_idxs = detect_ventilator_breath(
             V_signal=self.breathing_signal,
@@ -314,7 +299,7 @@
             2,
             )
 
->>>>>>> df748f26
+
 class TestPoccDetection(unittest.TestCase):
     def test_baseline_crossing_starts(self):
         peak_idxs_detected = find_occluded_breaths(
