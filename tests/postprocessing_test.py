"""sanity tests for the postprocessing module of the resurfemg library"""


import unittest
import os
import numpy as np
import scipy

from resurfemg.preprocessing import envelope as evl
from resurfemg.postprocessing.baseline import (
    moving_baseline, slopesum_baseline)
from resurfemg.postprocessing.features import (
<<<<<<< HEAD
    entropy_scipy, pseudo_slope, area_under_curve, simple_area_under_curve,
    times_under_curve, find_peak_in_breath,variability_maker)
from resurfemg.postprocessing.quality_assessment import (
    snr_pseudo, pocc_quality, interpeak_dist)
=======
    entropy_scipy, pseudo_slope, area_under_curve, simple_area_under_curve, 
    times_under_curve, find_peak_in_breath,variability_maker, time_product,
    area_under_baseline)
from resurfemg.postprocessing.quality_assessment import (
    snr_pseudo, pocc_quality, percentage_under_baseline)
>>>>>>> af6335d9
from resurfemg.postprocessing.event_detection import (
    onoffpeak_baseline_crossing, onoffpeak_slope_extrapolation)

sample_emg = os.path.join(
    os.path.abspath(os.path.dirname(os.path.dirname(__file__))),
    'not_pushed',
    'Test_lung_data',
    '2022-05-13_11-51-04',
    '002',
    'EMG_recording.Poly5',
)

# Dummy EMG signal
fs_emg = 2048
t_emg = np.array([s_t/fs_emg for s_t in range(10*fs_emg)])
y_sin = np.cos((0.5* t_emg - 0.5)* 2 * np.pi)
y_sin[y_sin < 0] = 0
y_rand = np.random.normal(0, 1, size=len(y_sin))
y_rand_baseline = np.random.normal(0, 1, size=len(y_sin)) / 10
y_t_emg = y_sin * y_rand + y_rand_baseline

y_env_emg = evl.full_rolling_rms(y_t_emg, fs_emg // 5)
y_emg_baseline = moving_baseline(y_env_emg, 5*fs_emg, fs_emg//2)

peaks_env, _ = scipy.signal.find_peaks(y_env_emg, prominence=0.1)

# Dummy Pocc signal
fs_vent = 100
s_vent = np.array([(s_t) for s_t in range(10*fs_vent)])
t_vent = (s_vent + 1)/fs_vent
rr = 12
t_r = 60/rr
f_r = 1/t_r
y_sin = np.sin((f_r* t_vent)* 2 * np.pi)
y_sin[y_sin > 0] = 0
y_t_paw = 5 * y_sin

pocc_peaks_valid, _ = scipy.signal.find_peaks(-y_t_paw, prominence=0.1)
pocc_starts = s_vent[((t_vent+t_r/2)%t_r == 0)]
pocc_ends = s_vent[(t_vent%t_r == 0)]

PTP_occs = np.zeros(pocc_peaks_valid.shape)
for _idx, _ in enumerate(pocc_peaks_valid):
    PTP_occs[_idx] = np.trapezoid(
        -y_t_paw[pocc_starts[_idx]:pocc_ends[_idx]],
        dx=1/fs_vent
    )

class TestEntropyMethods(unittest.TestCase):

    def test_entropy_scipy(self):
        sample_array_lo_entropy = [0,0,0,0,0,0,0,0,0,0]
        sample_array_hi_entropy = [0,4,0,5,8,0,12,0,1,0]
        ent_sample_array_lo_entropy = entropy_scipy(sample_array_lo_entropy)
        ent_sample_array_hi_entropy = entropy_scipy(sample_array_hi_entropy)
        self.assertGreater(
            ent_sample_array_hi_entropy ,
            ent_sample_array_lo_entropy ,
        )

class TestVariabilityMethods(unittest.TestCase):

    def test_variability_maker_variance(self):
        sample_array_lo_var = [0,0,0,0,0,0,0,0,0,0,0,0,0,0,0,0,0,1,0]
        sample_array_hi_var = [0,4,0,5,8,0,12,0,1,0,0,9,0,9,0,0,9,6,0]
        var_sample_array_lo_var = variability_maker(sample_array_lo_var, 10)
        var_sample_array_hi_var = variability_maker(sample_array_hi_var, 10)
        self.assertGreater(
            np.sum(var_sample_array_hi_var) ,
            np.sum(var_sample_array_lo_var) ,
        )

    def test_variability_maker_std(self):
        sample_array_lo_var = [0,0,0,0,0,0,0,0,0,0,0,0,0,0,0,0,0,1,0]
        sample_array_hi_var = [0,4,0,5,8,0,12,0,1,0,0,9,0,9,0,0,9,6,0]
        var_sample_array_lo_var = variability_maker(sample_array_lo_var, 10, method='std')
        var_sample_array_hi_var = variability_maker(sample_array_hi_var, 10, method='std')
        self.assertGreater(
            np.sum(var_sample_array_hi_var) ,
            np.sum(var_sample_array_lo_var) ,
        )

class TestArrayMath(unittest.TestCase):

    def test_simple_area_under_curve(self):
        sample_array= np.array(
            [0,0,0,0,1,1,1,-5,10,10,0,0,0,1,1,1,0,1,1,1,0,0,0]
        )
        counted = simple_area_under_curve(sample_array,0,10)
        self.assertEqual(
            counted,
            28,
        )

    def test_area_under_curve(self):
        sample_array= np.array(
            [0,0,0,0,1,1,1,5,10,10,5,0,1,1,1,1,0,1,1,1,0,0,0]
        )
        counted = area_under_curve(sample_array,0,20,70)
        self.assertEqual(
            counted,
            28,
        )

    def test_times_under_curve(self):
        sample_array= np.array(
            [0,1,2,3,1,5,6,-5,8,9,20,11,12,13,4,5,6,1,1,1,0]
        )
        counted = times_under_curve(sample_array,0,20)
        self.assertEqual(
            counted,
            ((10,0.5)),
        )

    def test_pseudo_slope(self):
        test_arr_1 = np.array(
            [0,9,8,7,10,11,13,15,12,16,13,17,18,6,5,4,3,2,1,0,0,0,0,0]
        )
        slope = pseudo_slope(test_arr_1,0,17)
        self.assertEqual(
            slope,
            1.5
        )

    def test_find_peak_in_breath(self):
        sample_array= np.array(
            [0,0,0,0,1,1,1,5,10,13,5,0,1,1,1,1,0,1,1,1,0,0,0]
        )
        peak =find_peak_in_breath(sample_array,0,20)
        self.assertEqual(
            peak,
            (9,13, 13)
        )

    def test_find_peak_in_breath_convy(self):
        sample_array= np.array(
            [0,0,0,0,1,1,1,5,10,13,5,0,1,1,1,1,0,1,1,1,0,0,0]
        )
        peak =find_peak_in_breath(sample_array,0,20,'convy')
        self.assertEqual(
            peak,
            (8,10, 11.5)
        )


class TestBaseline(unittest.TestCase):
    fs = 1000
    t = np.arange(0, 10, 1/fs)
    slow_component = np.sin(2 * np.pi * 0.1 * t)
    fast_component = 0.5 * np.sin(2 * np.pi * 0.5 * t)
    breathing_signal = np.abs(slow_component + fast_component)

    def test_movingbaseline(self):
        sinusbase = moving_baseline(self.breathing_signal,
                                    self.fs,
                                    self.fs//5,
                                    33)
        self.assertEqual(
            (len(self.breathing_signal)),
            len(sinusbase),
    )

    def test_slopesum(self):
        sinusbase, _, _, _ = slopesum_baseline(
            self.breathing_signal,
            self.fs,
            self.fs//5,
            self.fs,
            set_percentile=33,
            augm_percentile=25)

        self.assertEqual(
            (len(self.breathing_signal)),
            len(sinusbase),
            )

class TestEventDetection(unittest.TestCase):
    fs = 1000
    t = np.arange(0, 10, 1/fs)
    slow_component = np.sin(2 * np.pi * 0.1 * t)
    fast_component = 0.5 * np.sin(2 * np.pi * 0.5 * t)
    breathing_signal = np.abs(slow_component + fast_component)

    baseline = 0.5 * np.ones((len(breathing_signal), ))
    treshold = 0
    width = fs // 2
    prominence = 0.5 * (np.nanpercentile(breathing_signal - baseline, 75)
                        + np.nanpercentile(breathing_signal - baseline, 50))

    peak_idxs, _ = scipy.signal.find_peaks(
        breathing_signal,
        height=treshold,
        prominence=prominence,
        width=width)

    def test_baseline_crossing_starts(self):
        _, peak_start_idxs, _, _, _, _ = onoffpeak_baseline_crossing(
             self.breathing_signal, self.baseline, self.peak_idxs)

        self.assertEqual(
            len(self.peak_idxs),
            len(peak_start_idxs),
            )

    def test_baseline_crossing_ends(self):
        _, _, peak_end_idxs, _, _, _ = onoffpeak_baseline_crossing(
             self.breathing_signal, self.baseline, self.peak_idxs)

        self.assertEqual(
            len(self.peak_idxs),
            len(peak_end_idxs),
            )

    def test_slope_extrapolate_starts(self):
        peak_start_idxs, _, _, _, _ = onoffpeak_slope_extrapolation(
             self.breathing_signal, self.fs, self.peak_idxs, self.fs//4)

        self.assertEqual(
            len(self.peak_idxs),
            len(peak_start_idxs),
            )

    def test_slope_extrapolate_ends(self):
        _, peak_end_idxs, _, _, _ = onoffpeak_slope_extrapolation(
             self.breathing_signal, self.fs, self.peak_idxs, self.fs//4)

        self.assertEqual(
            len(self.peak_idxs),
            len(peak_end_idxs),
            )

class TestSnrPseudo(unittest.TestCase):
    fs_emg = 2048
    t_emg = np.array([s_t/fs_emg for s_t in range(15*fs_emg)])

    y_block = np.array(
        10*scipy.signal.square((t_emg - 1.25)/5 * 2 * np.pi, duty=0.5))
    y_block[y_block < 0] = 0
    y_baseline = np.ones(y_block.shape)
    peaks_s = [(5//2 + x*5) * 2048 for x in range(3)]

    snr_values = snr_pseudo(y_block, peaks_s, y_baseline)
    
    def test_snr_length(self):
        self.assertEqual(
            len(self.snr_values),
            len(self.peaks_s),
            )

    def test_snr_values(self):
        median_snr = np.median(self.snr_values)
        self.assertAlmostEqual(
            median_snr, 10.0, 3
            )

class TestPoccQuality(unittest.TestCase):
    valid_poccs, _ = pocc_quality(
        y_t_paw, pocc_peaks_valid, pocc_ends, PTP_occs)
    def test_valid_pocc(self):
        self.assertFalse(
            np.any(~self.valid_poccs)
            )

    def test_negative_upslope(self):
        y_sin_shifted = np.sin(((f_r-0.025)* t_vent - 0.11)* 2 * np.pi)
        y_sin_shifted[y_sin_shifted > 0] = 0
        y_sin_shifted[t_vent < 7.0] = 0
        y_t_shifted = 5 * y_sin + 4 * y_sin_shifted

        invalid_upslope, _ = pocc_quality(
            y_t_shifted, pocc_peaks_valid, pocc_ends, PTP_occs)

        self.assertFalse(
            invalid_upslope[-1]
            )

    def test_steep_upslope(self):
        y_sin_shifted = np.sin((f_r* t_vent - 0.4)* 2 * np.pi)
        y_sin_shifted[y_sin_shifted > 0] = 0
        y_sin_shifted = y_sin_shifted ** 4
        y_t_steeper = 1000 * y_sin * y_sin_shifted

        peaks_steeper, _ = scipy.signal.find_peaks(-y_t_steeper, prominence=0.1)
        y_baseline = moving_baseline(-y_t_steeper, 7.5*fs_vent, fs_vent//5)

        _, peak_starts_steep, peak_ends_steep, _, _, _ = \
            onoffpeak_baseline_crossing(y_t_steeper, y_baseline, peaks_steeper)

        ptp_occs_steep = np.zeros(peaks_steeper.shape)
        for idx, _ in enumerate(peaks_steeper):
            ptp_occs_steep[idx] = np.trapezoid(
                -y_t_steeper[peak_starts_steep[idx]:peak_ends_steep[idx]],
                dx=1/fs_vent
            )

        steep_upslope, _ = pocc_quality(
            y_t_steeper, peaks_steeper, peak_ends_steep, ptp_occs_steep)

        self.assertFalse(
            steep_upslope[-1]
            )

<<<<<<< HEAD
class TestInterpeakMethods(unittest.TestCase):
    def test_interpeak_dist(self):
        sim_ECG=np.arange(1, 11)
        sim_EMG=np.linspace(1, 10, 4)
        valid_interpeak = interpeak_dist(sim_ECG, sim_EMG, threshold=1.1)

        self.assertTrue(valid_interpeak, "The interpeak_dist function"
                        "did not return True as expected.")
=======
class TestTimeProduct(unittest.TestCase):
    # Define signal
    fs_emg = 2048
    t_emg = np.array([s_t/fs_emg for s_t in range(15*fs_emg)])

    y_block = np.array(
        3*scipy.signal.square((t_emg - 1.25)/5 * 2 * np.pi, duty=0.5))
    y_block[y_block < 0] = 0

    peaks_s = [(5//2 + x*5) * 2048 for x in range(3)]
    starts_s = [(5 + x*5*4) * 2048 //4 for x in range(3)]
    ends_s = [(15 + x*5*4) * 2048 //4 - 1 for x in range(3)]

    y_baseline = np.ones(y_block.shape)

    def test_timeproduct(self):
        aob = time_product(
            self.y_block,
            self.fs_emg,
            self.starts_s,
            self.ends_s,
            self.y_baseline,
        )
        self.assertAlmostEqual(np.median(aob), 5.0, 2)

    def test_area_under_baseline(self):
        aub = area_under_baseline(
            self.y_block,
            self.fs_emg,
            self.peaks_s,
            self.starts_s,
            self.ends_s,
            aub_window_s=self.fs_emg*5,
            baseline=self.y_baseline,
            ref_signal=self.y_block,
        )
        self.assertAlmostEqual(np.median(aub), 2.5, 2)

class TestAreaUnderBaselineQuality(unittest.TestCase):
    # Define signal
    fs_emg = 2048
    t_emg = np.array([s_t/fs_emg for s_t in range(15*fs_emg)])

    y_block = np.array(
        3*scipy.signal.square((t_emg - 1.25)/5 * 2 * np.pi, duty=0.5))
    y_block[y_block < 0] = 0

    peaks_s = [(5//2 + x*5) * 2048 for x in range(3)]
    starts_s = [(5 + x*5*4) * 2048 //4 for x in range(3)]
    ends_s = [(15 + x*5*4) * 2048 //4 - 1 for x in range(3)]

    def test_percentage_aub_good(self):
        y_baseline = np.ones(self.y_block.shape)
        valid_timeproducts, _ = percentage_under_baseline(
            self.y_block,
            self.fs_emg,
            self.peaks_s,
            self.starts_s,
            self.ends_s,
            y_baseline,
            aub_window_s=None,
            ref_signal=None,
            aub_threshold=40,
        )

        self.assertTrue(
            np.all(valid_timeproducts)
            )
        
    def test_percentage_aub_wrong(self):
        y_baseline = 2*np.ones(self.y_block.shape)
        valid_timeproducts, _ = percentage_under_baseline(
            self.y_block,
            self.fs_emg,
            self.peaks_s,
            self.starts_s,
            self.ends_s,
            y_baseline,
            aub_window_s=None,
            ref_signal=None,
            aub_threshold=40,
        )

        self.assertFalse(
            np.all(valid_timeproducts)
            )
>>>>>>> af6335d9

if __name__ == '__main__':
    unittest.main()<|MERGE_RESOLUTION|>--- conflicted
+++ resolved
@@ -10,18 +10,13 @@
 from resurfemg.postprocessing.baseline import (
     moving_baseline, slopesum_baseline)
 from resurfemg.postprocessing.features import (
-<<<<<<< HEAD
     entropy_scipy, pseudo_slope, area_under_curve, simple_area_under_curve,
-    times_under_curve, find_peak_in_breath,variability_maker)
+    times_under_curve, find_peak_in_breath,variability_maker, time_product,
+    area_under_baseline)
 from resurfemg.postprocessing.quality_assessment import (
-    snr_pseudo, pocc_quality, interpeak_dist)
-=======
     entropy_scipy, pseudo_slope, area_under_curve, simple_area_under_curve, 
     times_under_curve, find_peak_in_breath,variability_maker, time_product,
     area_under_baseline)
-from resurfemg.postprocessing.quality_assessment import (
-    snr_pseudo, pocc_quality, percentage_under_baseline)
->>>>>>> af6335d9
 from resurfemg.postprocessing.event_detection import (
     onoffpeak_baseline_crossing, onoffpeak_slope_extrapolation)
 
@@ -324,7 +319,7 @@
             steep_upslope[-1]
             )
 
-<<<<<<< HEAD
+
 class TestInterpeakMethods(unittest.TestCase):
     def test_interpeak_dist(self):
         sim_ECG=np.arange(1, 11)
@@ -333,7 +328,8 @@
 
         self.assertTrue(valid_interpeak, "The interpeak_dist function"
                         "did not return True as expected.")
-=======
+
+
 class TestTimeProduct(unittest.TestCase):
     # Define signal
     fs_emg = 2048
@@ -420,7 +416,6 @@
         self.assertFalse(
             np.all(valid_timeproducts)
             )
->>>>>>> af6335d9
 
 if __name__ == '__main__':
     unittest.main()