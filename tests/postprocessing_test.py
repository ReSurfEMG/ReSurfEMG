--- conflicted
+++ resolved
@@ -12,29 +12,16 @@
 from resurfemg.preprocessing import envelope as evl
 from resurfemg.postprocessing.baseline import (
     moving_baseline, slopesum_baseline)
+from resurfemg.postprocessing.event_detection import (
+    onoffpeak_baseline_crossing, onoffpeak_slope_extrapolation,
+    detect_ventilator_breath, find_occluded_breaths)
 from resurfemg.postprocessing.features import (
     entropy_scipy, pseudo_slope, area_under_curve, simple_area_under_curve,
     times_under_curve, find_peak_in_breath,variability_maker, time_product,
     area_under_baseline)
 from resurfemg.postprocessing.quality_assessment import (
-<<<<<<< HEAD
     snr_pseudo, pocc_quality, interpeak_dist, percentage_under_baseline,
     detect_non_consecutive_manoeuvres)
-from resurfemg.postprocessing.event_detection import (
-    onoffpeak_baseline_crossing, onoffpeak_slope_extrapolation,
-    detect_ventilator_breath)
-=======
-    snr_pseudo, pocc_quality, interpeak_dist, percentage_under_baseline)
-from resurfemg.postprocessing.features import (
-    entropy_scipy, pseudo_slope, area_under_curve, simple_area_under_curve,
-    times_under_curve, find_peak_in_breath,variability_maker, time_product,
-    area_under_baseline)
-from resurfemg.postprocessing.quality_assessment import (
-    snr_pseudo, pocc_quality, interpeak_dist, percentage_under_baseline)
-from resurfemg.postprocessing.event_detection import (
-    onoffpeak_baseline_crossing, onoffpeak_slope_extrapolation,
-    find_occluded_breaths)
->>>>>>> a287d20b
 
 sample_emg = os.path.join(
     os.path.abspath(os.path.dirname(os.path.dirname(__file__))),
@@ -81,48 +68,6 @@
         dx=1/fs_vent
     )
 
-<<<<<<< HEAD
-# Dummy ventilator data
-
-
-=======
-# Dummy EMG signal
-fs_emg = 2048
-t_emg = np.array([s_t/fs_emg for s_t in range(10*fs_emg)])
-y_sin = np.cos((0.5* t_emg - 0.5)* 2 * np.pi)
-y_sin[y_sin < 0] = 0
-y_rand = np.random.normal(0, 1, size=len(y_sin))
-y_rand_baseline = np.random.normal(0, 1, size=len(y_sin)) / 10
-y_t_emg = y_sin * y_rand + y_rand_baseline
-
-y_env_emg = evl.full_rolling_rms(y_t_emg, fs_emg // 5)
-y_emg_baseline = moving_baseline(y_env_emg, 5*fs_emg, fs_emg//2)
-
-peaks_env, _ = scipy.signal.find_peaks(y_env_emg, prominence=0.1)
-
-# Dummy Pocc signal
-fs_vent = 100
-s_vent = np.array([(s_t) for s_t in range(10*fs_vent)])
-t_vent = (s_vent + 1)/fs_vent
-rr = 12
-t_r = 60/rr
-f_r = 1/t_r
-y_sin = np.sin((f_r* t_vent)* 2 * np.pi)
-y_sin[y_sin > 0] = 0
-y_t_paw = 5 * y_sin
-
-pocc_peaks_valid, _ = scipy.signal.find_peaks(-y_t_paw, prominence=0.1)
-pocc_starts = s_vent[((t_vent+t_r/2)%t_r == 0)]
-pocc_ends = s_vent[(t_vent%t_r == 0)]
-
-PTP_occs = np.zeros(pocc_peaks_valid.shape)
-for _idx, _ in enumerate(pocc_peaks_valid):
-    PTP_occs[_idx] = trapezoid(
-        -y_t_paw[pocc_starts[_idx]:pocc_ends[_idx]],
-        dx=1/fs_vent
-    )
->>>>>>> a287d20b
-
 class TestEntropyMethods(unittest.TestCase):
 
     def test_entropy_scipy(self):
@@ -306,7 +251,6 @@
             len(peak_end_idxs),
             )
 
-<<<<<<< HEAD
     def test_detect_ventilator_breath(self):
         ventilator_breath_idxs = detect_ventilator_breath(
             V_signal=self.breathing_signal,
@@ -317,7 +261,8 @@
         self.assertEqual(
             len(ventilator_breath_idxs),
             2,
-=======
+            )
+
 class TestPoccDetection(unittest.TestCase):
     def test_baseline_crossing_starts(self):
         peak_idxs_detected = find_occluded_breaths(
@@ -329,7 +274,6 @@
         np.testing.assert_array_equal(
             peak_idxs_detected,
             pocc_peaks_valid,
->>>>>>> a287d20b
             )
 
 class TestSnrPseudo(unittest.TestCase):
