--- conflicted
+++ resolved
@@ -6,22 +6,10 @@
 import numpy as np
 import scipy
 from scipy.integrate import trapezoid
-from scipy.integrate import trapezoid
-
-from resurfemg.preprocessing import envelope as evl
-<<<<<<< HEAD
-from resurfemg.postprocessing.baseline import (
-    moving_baseline, slopesum_baseline)
-from resurfemg.postprocessing.features import (
-    entropy_scipy, pseudo_slope, area_under_curve, simple_area_under_curve, 
-    times_under_curve, find_peak_in_breath,variability_maker)
-from resurfemg.postprocessing.quality_assessment import (
-    snr_pseudo, pocc_quality)
-=======
+
 from resurfemg.preprocessing import envelope as evl
 from resurfemg.postprocessing.baseline import (
     moving_baseline, slopesum_baseline)
->>>>>>> df748f26
 from resurfemg.postprocessing.event_detection import (
     onoffpeak_baseline_crossing, onoffpeak_slope_extrapolation,
     detect_ventilator_breath, find_occluded_breaths)
@@ -73,11 +61,7 @@
 
 PTP_occs = np.zeros(pocc_peaks_valid.shape)
 for _idx, _ in enumerate(pocc_peaks_valid):
-<<<<<<< HEAD
     PTP_occs[_idx] = np.trapz(
-=======
-    PTP_occs[_idx] = trapezoid(
->>>>>>> df748f26
         -y_t_paw[pocc_starts[_idx]:pocc_ends[_idx]],
         dx=1/fs_vent
     )
@@ -210,7 +194,7 @@
             len(sinusbase),
             )
 
-class TestOnsetDetection(unittest.TestCase):
+class TestEventDetection(unittest.TestCase):
     fs = 1000
     t = np.arange(0, 10, 1/fs)
     slow_component = np.sin(2 * np.pi * 0.1 * t)
@@ -265,14 +249,6 @@
             len(peak_end_idxs),
             )
 
-<<<<<<< HEAD
-class TestSnrPseudo(unittest.TestCase):
-    snr_values = snr_pseudo(y_env_emg, peaks_env, y_emg_baseline)
-    def test_snr_length(self):
-        self.assertEqual(
-            len(self.snr_values),
-            len(peaks_env),
-=======
     def test_detect_ventilator_breath(self):
         ventilator_breath_idxs = detect_ventilator_breath(
             V_signal=self.breathing_signal,
@@ -314,24 +290,14 @@
         self.assertEqual(
             len(self.snr_values),
             len(self.peaks_s),
->>>>>>> df748f26
             )
 
     def test_snr_values(self):
         median_snr = np.median(self.snr_values)
-<<<<<<< HEAD
-        self.assertEqual(
-            np.round(median_snr),
-            10.0,
-            )
-
-
-=======
         self.assertAlmostEqual(
             median_snr, 10.0, 3
             )
 
->>>>>>> df748f26
 class TestPoccQuality(unittest.TestCase):
     valid_poccs, _ = pocc_quality(
         y_t_paw, pocc_peaks_valid, pocc_ends, PTP_occs)
@@ -354,11 +320,7 @@
             )
 
     def test_steep_upslope(self):
-<<<<<<< HEAD
-        y_sin_shifted = np.sin((f_r* t_vent - 0.4)* 2 * np.pi) 
-=======
         y_sin_shifted = np.sin((f_r* t_vent - 0.4)* 2 * np.pi)
->>>>>>> df748f26
         y_sin_shifted[y_sin_shifted > 0] = 0
         y_sin_shifted = y_sin_shifted ** 4
         y_t_steeper = 1000 * y_sin * y_sin_shifted
@@ -369,59 +331,20 @@
         _, peak_starts_steep, peak_ends_steep, _, _, _ = \
             onoffpeak_baseline_crossing(y_t_steeper, y_baseline, peaks_steeper)
 
-<<<<<<< HEAD
-        PTP_occs_steep = np.zeros(peaks_steeper.shape)
-        for idx, _ in enumerate(peaks_steeper):
-            PTP_occs_steep[idx] = np.trapz(
-=======
         ptp_occs_steep = np.zeros(peaks_steeper.shape)
         for idx, _ in enumerate(peaks_steeper):
             ptp_occs_steep[idx] = trapezoid(
->>>>>>> df748f26
                 -y_t_steeper[peak_starts_steep[idx]:peak_ends_steep[idx]],
                 dx=1/fs_vent
             )
 
         steep_upslope, _ = pocc_quality(
-<<<<<<< HEAD
-            y_t_steeper, peaks_steeper, peak_ends_steep, PTP_occs_steep)
-=======
             y_t_steeper, peaks_steeper, peak_ends_steep, ptp_occs_steep)
->>>>>>> df748f26
 
         self.assertFalse(
             steep_upslope[-1]
             )
 
-<<<<<<< HEAD
-
-class TestQualityAssessment(unittest.TestCase):
-
-    def test_evaluate_bell_curve_error(self):
-        self.fs = 1000
-        self.duration = 60
-        self.frequency = 12 / self.duration
-        self.t = np.linspace(0, self.duration, int(self.duration * self.fs))
-        self.signal = np.sin(2 * np.pi * self.frequency * self.t)
-        self.peaks_s = np.arange(self.fs // (2 * self.frequency), len(self.t),
-                                  self.fs // self.frequency)
-        self.starts_s = self.peaks_s - (self.fs // (2 * self.frequency))
-        self.ends_s = self.peaks_s + (self.fs // (2 * self.frequency))
-
-        # Ensure indices are within bounds
-        self.starts_s = self.starts_s[self.starts_s >= 0]
-        self.ends_s = self.ends_s[self.ends_s < len(self.signal)]
-        self.peaks_s = self.peaks_s[:len(self.starts_s)]
-
-        # Add assertions or checks to verify the correctness of your code
-        self.assertTrue(
-            len(self.peaks_s) > 0, "No peaks found")
-        self.assertTrue(
-            np.all(self.starts_s >= 0), "Start indices out of bounds")
-        self.assertTrue(
-            np.all(self.ends_s < len(self.signal)),
-            "End indices out of bounds")
-=======
     def test_consec_manoeuvres(self):
         sim_breaths = np.arange(1,20,2)
         sim_occ = np.arange(1,20,10)
@@ -531,11 +454,34 @@
             aub_threshold=40,
         )
 
-        self.assertFalse(
-            np.all(valid_timeproducts)
-            )
-
->>>>>>> df748f26
+        self.assertFalse(np.all(valid_timeproducts))
+
+
+class TestBellFit(unittest.TestCase):
+    def test_evaluate_bell_curve_error(self):
+        self.fs = 1000
+        self.duration = 60
+        self.frequency = 12 / self.duration
+        self.t = np.linspace(0, self.duration, int(self.duration * self.fs))
+        self.signal = np.sin(2 * np.pi * self.frequency * self.t)
+        self.peaks_s = np.arange(self.fs // (2 * self.frequency), len(self.t),
+                                  self.fs // self.frequency)
+        self.starts_s = self.peaks_s - (self.fs // (2 * self.frequency))
+        self.ends_s = self.peaks_s + (self.fs // (2 * self.frequency))
+
+        # Ensure indices are within bounds
+        self.starts_s = self.starts_s[self.starts_s >= 0]
+        self.ends_s = self.ends_s[self.ends_s < len(self.signal)]
+        self.peaks_s = self.peaks_s[:len(self.starts_s)]
+
+        # Add assertions or checks to verify the correctness of your code
+        self.assertTrue(
+            len(self.peaks_s) > 0, "No peaks found")
+        self.assertTrue(
+            np.all(self.starts_s >= 0), "Start indices out of bounds")
+        self.assertTrue(
+            np.all(self.ends_s < len(self.signal)),
+            "End indices out of bounds")
 
 if __name__ == '__main__':
-    unittest.main(argv=[''], exit=False)
+    unittest.main(argv=[''], exit=False)